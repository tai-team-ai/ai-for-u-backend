--- conflicted
+++ resolved
@@ -1,168 +1,154 @@
-import logging
-import os
-from pathlib import Path
-import sys
-import threading
-from typing import Optional
-from fastapi import APIRouter, Response, status, Request
-import openai
-<<<<<<< HEAD
-from pydantic import constr, Field
-=======
-from pydantic import conint, Field
->>>>>>> f06128c4
-
-sys.path.append(Path(__file__, "../").absolute())
-from gpt_turbo import GPTTurboChatSession, GPTTurboChat, Role, get_gpt_turbo_response
-from utils import (
-    AIToolModel,
-    BaseAIInstructionModel,
-    UUID_HEADER_NAME,
-    update_user_token_count,
-    sanitize_string,
-    EXAMPLES_ENDPOINT_POSTFIX,
-    ExamplesResponse,
-    BASE_USER_PROMPT_PREFIX,
-    error_responses,
-    TOKEN_EXHAUSTED_JSON_RESPONSE,
-    TokensExhaustedException,
-)
-
-router = APIRouter()
-
-logger = logging.getLogger()
-logger.setLevel(logging.DEBUG)
-
-
-MAX_TOKENS_FROM_GPT_RESPONSE = 400
-
-SYSTEM_PROMPT = (
-    "You are a professional text summarizer. You job is to summarize the text in markdown format for me in order to help me "
-    "understand the text better and allow me to understand the information quickly without having to read the entire text myself. "
-    "I may request for a summary sentence, bullet points, and/or actions to be generated from the text."
-    "You should only respond with the sections that I specify in my request, nothing else. You should use markdown format "
-    "and should use bold titles for each section. By using markdown, you will help me organize the information better."
-)
-
-ENDPOINT_NAME = "text-summarizer"
-
-
-class TextSummarizerRequest(BaseAIInstructionModel):
-    """
-    **Define the request model for the text summarizer endpoint.**
-    
-    **Attributes:**
-    - text_to_summarize: text for the endpoint to summarize
-    - include_summary_sentence: whether or not to include a summary sentence in the response
-    - number_of_bullets: number of bullet points to include in the response
-    - number_of_action_items: number of action items to include in the response (this is suggested to use with 
-        summaries of things such as meeting minutes)
-    
-    Inherit from BaseAIInstructionModel:    
-    """
-    __doc__ += BaseAIInstructionModel.__doc__
-    text_to_summarize: str = Field(
-        ...,
-        title="Text to Summarize",
-<<<<<<< HEAD
-        description="The text that you wanted summarized. (e.g. articles, notes, trnascripts, etc.)",
-=======
-        description="The text that you wanted summarized. (e.g. articles, notes, transcript, etc.)",
->>>>>>> f06128c4
-    )
-    include_summary_sentence: Optional[bool] = Field(
-        default=True,
-        title="Include Summary Sentence",
-        description="Whether or not to include a summary sentence in the response.",
-    )
-<<<<<<< HEAD
-    number_of_bullets: Optional[int] = Field(
-=======
-    number_of_bullets: Optional[conint(ge=0, le=8)] = Field(
->>>>>>> f06128c4
-        default=3,
-        title="Number of Bullets",
-        description="The number of bullet points to include in the response.",
-    )
-<<<<<<< HEAD
-    number_of_action_items: Optional[int] = Field(
-=======
-    number_of_action_items: Optional[conint(ge=0, le=8)] = Field(
->>>>>>> f06128c4
-        default=None,
-        title="Number of Action Items",
-        description="The number of action items to include in the response. Action items are often applicable for meeting notes, lectures, etc.",
-    )
-
-
-
-class TextSummarizerResponse(AIToolModel):
-    summary: str
-    
-
-class TextSummarizerExampleResponse(ExamplesResponse):
-    examples: list[TextSummarizerRequest]
-    
-    
-@router.get(f"/{ENDPOINT_NAME}-{EXAMPLES_ENDPOINT_POSTFIX}", response_model=TextSummarizerExampleResponse, status_code=status.HTTP_200_OK)
-async def sandbox_chatgpt_examples() -> TextSummarizerExampleResponse:
-    """Return examples for the text summarizer endpoint."""
-    examples = [
-        TextSummarizerRequest(
-            text_to_summarize="This is a test. This is only a test. This is a test of the emergency broadcast system. ",
-            include_summary_sentence=True,
-            number_of_bullets=3,
-            number_of_action_items=2,
-        )
-    ]
-    response = TextSummarizerExampleResponse(
-        example_names=["Example 1"],
-        examples=examples
-    )
-    return response
-
-@router.post(f"/{ENDPOINT_NAME}", response_model=TextSummarizerResponse, responses=error_responses)
-async def text_summarizer(text_summarizer_request: TextSummarizerRequest, request: Request):
-    """**Summarize text using GPT-3.**"""
-    logger.info(f"Received request: {text_summarizer_request}")
-    for field_name, value in text_summarizer_request:
-        if isinstance(value, str):
-            setattr(text_summarizer_request, field_name, value.strip())
-    user_prompt = BASE_USER_PROMPT_PREFIX
-    if text_summarizer_request.include_summary_sentence:
-        user_prompt += f"Please provide me with a summary sentance.\n"
-    if text_summarizer_request.number_of_bullets:
-        user_prompt += f"Please provide me with {text_summarizer_request.number_of_bullets} bullet points.\n"
-    if text_summarizer_request.number_of_action_items:
-        user_prompt += f"Please provide me with {text_summarizer_request.number_of_action_items} action items.\n"
-
-    user_prompt += "Finally, here's the text I want you to summarize: " + text_summarizer_request.text_to_summarize
-
-    uuid = request.headers.get(UUID_HEADER_NAME)
-    user_chat = GPTTurboChat(
-        role=Role.USER,
-        content=user_prompt
-    )
-    try:
-        chat_session = get_gpt_turbo_response(
-            system_prompt=SYSTEM_PROMPT,
-            chat_session=GPTTurboChatSession(messages=[user_chat]),
-            frequency_penalty=0.0,
-            presence_penalty=0.0,
-            temperature=0.3,
-            uuid=uuid,
-            max_tokens=MAX_TOKENS_FROM_GPT_RESPONSE
-        )
-    except TokensExhaustedException:
-        return TOKEN_EXHAUSTED_JSON_RESPONSE
-
-    latest_gpt_chat_model = chat_session.messages[-1]
-    update_user_token_count(uuid, latest_gpt_chat_model.token_count)
-    latest_chat = latest_gpt_chat_model.content
-    latest_chat = sanitize_string(latest_chat)
-
-    reponse_model = TextSummarizerResponse(
-        summary=latest_chat,
-    )
-    logger.info(f"Returning response for {ENDPOINT_NAME} endpoint.")
-    return reponse_model
+import logging
+import os
+from pathlib import Path
+import sys
+import threading
+from typing import Optional
+from fastapi import APIRouter, Response, status, Request
+import openai
+
+from pydantic import constr, Field
+
+
+sys.path.append(Path(__file__, "../").absolute())
+from gpt_turbo import GPTTurboChatSession, GPTTurboChat, Role, get_gpt_turbo_response
+from utils import (
+    AIToolModel,
+    BaseAIInstructionModel,
+    UUID_HEADER_NAME,
+    update_user_token_count,
+    sanitize_string,
+    EXAMPLES_ENDPOINT_POSTFIX,
+    ExamplesResponse,
+    BASE_USER_PROMPT_PREFIX,
+    error_responses,
+    TOKEN_EXHAUSTED_JSON_RESPONSE,
+    TokensExhaustedException,
+)
+
+router = APIRouter()
+
+logger = logging.getLogger()
+logger.setLevel(logging.DEBUG)
+
+
+MAX_TOKENS_FROM_GPT_RESPONSE = 400
+
+SYSTEM_PROMPT = (
+    "You are a professional text summarizer. You job is to summarize the text in markdown format for me in order to help me "
+    "understand the text better and allow me to understand the information quickly without having to read the entire text myself. "
+    "I may request for a summary sentence, bullet points, and/or actions to be generated from the text."
+    "You should only respond with the sections that I specify in my request, nothing else. You should use markdown format "
+    "and should use bold titles for each section. By using markdown, you will help me organize the information better."
+)
+
+ENDPOINT_NAME = "text-summarizer"
+
+
+class TextSummarizerRequest(BaseAIInstructionModel):
+    """
+    **Define the request model for the text summarizer endpoint.**
+    
+    **Attributes:**
+    - text_to_summarize: text for the endpoint to summarize
+    - include_summary_sentence: whether or not to include a summary sentence in the response
+    - number_of_bullets: number of bullet points to include in the response
+    - number_of_action_items: number of action items to include in the response (this is suggested to use with 
+        summaries of things such as meeting minutes)
+    
+    Inherit from BaseAIInstructionModel:    
+    """
+    __doc__ += BaseAIInstructionModel.__doc__
+    text_to_summarize: str = Field(
+        ...,
+        title="Text to Summarize",
+        description="The text that you wanted summarized. (e.g. articles, notes, trnascripts, etc.)",
+    )
+    include_summary_sentence: Optional[bool] = Field(
+        default=True,
+        title="Include Summary Sentence",
+        description="Whether or not to include a summary sentence in the response.",
+    )
+    number_of_bullets: Optional[conint(ge=0, le=8)] = Field(
+        default=3,
+        title="Number of Bullets",
+        description="The number of bullet points to include in the response.",
+    )
+    number_of_action_items: Optional[conint(ge=0, le=8)] = Field(
+        default=None,
+        title="Number of Action Items",
+        description="The number of action items to include in the response. Action items are often applicable for meeting notes, lectures, etc.",
+    )
+
+
+
+class TextSummarizerResponse(AIToolModel):
+    summary: str
+    
+
+class TextSummarizerExampleResponse(ExamplesResponse):
+    examples: list[TextSummarizerRequest]
+    
+    
+@router.get(f"/{ENDPOINT_NAME}-{EXAMPLES_ENDPOINT_POSTFIX}", response_model=TextSummarizerExampleResponse, status_code=status.HTTP_200_OK)
+async def sandbox_chatgpt_examples() -> TextSummarizerExampleResponse:
+    """Return examples for the text summarizer endpoint."""
+    examples = [
+        TextSummarizerRequest(
+            text_to_summarize="This is a test. This is only a test. This is a test of the emergency broadcast system. ",
+            include_summary_sentence=True,
+            number_of_bullets=3,
+            number_of_action_items=2,
+        )
+    ]
+    response = TextSummarizerExampleResponse(
+        example_names=["Example 1"],
+        examples=examples
+    )
+    return response
+
+@router.post(f"/{ENDPOINT_NAME}", response_model=TextSummarizerResponse, responses=error_responses)
+async def text_summarizer(text_summarizer_request: TextSummarizerRequest, request: Request):
+    """**Summarize text using GPT-3.**"""
+    logger.info(f"Received request: {text_summarizer_request}")
+    for field_name, value in text_summarizer_request:
+        if isinstance(value, str):
+            setattr(text_summarizer_request, field_name, value.strip())
+    user_prompt = BASE_USER_PROMPT_PREFIX
+    if text_summarizer_request.include_summary_sentence:
+        user_prompt += f"Please provide me with a summary sentance.\n"
+    if text_summarizer_request.number_of_bullets:
+        user_prompt += f"Please provide me with {text_summarizer_request.number_of_bullets} bullet points.\n"
+    if text_summarizer_request.number_of_action_items:
+        user_prompt += f"Please provide me with {text_summarizer_request.number_of_action_items} action items.\n"
+
+    user_prompt += "Finally, here's the text I want you to summarize: " + text_summarizer_request.text_to_summarize
+
+    uuid = request.headers.get(UUID_HEADER_NAME)
+    user_chat = GPTTurboChat(
+        role=Role.USER,
+        content=user_prompt
+    )
+    try:
+        chat_session = get_gpt_turbo_response(
+            system_prompt=SYSTEM_PROMPT,
+            chat_session=GPTTurboChatSession(messages=[user_chat]),
+            frequency_penalty=0.0,
+            presence_penalty=0.0,
+            temperature=0.3,
+            uuid=uuid,
+            max_tokens=MAX_TOKENS_FROM_GPT_RESPONSE
+        )
+    except TokensExhaustedException:
+        return TOKEN_EXHAUSTED_JSON_RESPONSE
+
+    latest_gpt_chat_model = chat_session.messages[-1]
+    update_user_token_count(uuid, latest_gpt_chat_model.token_count)
+    latest_chat = latest_gpt_chat_model.content
+    latest_chat = sanitize_string(latest_chat)
+
+    reponse_model = TextSummarizerResponse(
+        summary=latest_chat,
+    )
+    logger.info(f"Returning response for {ENDPOINT_NAME} endpoint.")
+    return reponse_model